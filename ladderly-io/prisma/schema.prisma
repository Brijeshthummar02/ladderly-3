generator client {
  provider = "prisma-client-js"
}

datasource db {
  provider = "postgresql"
  url      = env("DATABASE_URL")
}

model User {
<<<<<<< HEAD
  createdAt                   DateTime                        @default(now())
  id                          Int                             @id @default(autoincrement())
  updatedAt                   DateTime                        @updatedAt
  adminNotes                  String                          @default("")
  email                       String                          @unique
  emailBackup                 String                          @default("")
  emailStripe                 String                          @default("")
  emailVerified               DateTime?
  hashedPassword              String?
  image                       String?
  name                        String                          @default("")
  nameFirst                   String                          @default("")
  nameLast                    String                          @default("")
  hasInPersonEventInterest    Boolean                         @default(false)
  hasLiveStreamInterest       Boolean                         @default(false)
  hasOnlineEventInterest      Boolean                         @default(false)
  hasOpenToWork               Boolean                         @default(false)
  hasOpenToRelocation         Boolean                         @default(false)
  hasPublicProfileEnabled     Boolean                         @default(false)
  hasShoutOutsEnabled         Boolean                         @default(false)
  hasSmallGroupInterest       Boolean                         @default(false)
  hasDeepJournalingInterest   Boolean                         @default(false)
  journalReminderEnabled      Boolean                         @default(false)
  journalReminderFrequency    ReminderFrequency               @default(WEEKLY)
=======
  createdAt DateTime @default(now())
  id        Int      @id @default(autoincrement())
  updatedAt DateTime @updatedAt

  adminNotes     String    @default("")
  email          String    @unique
  emailBackup    String    @default("")
  emailStripe    String    @default("")
  emailVerified  DateTime?
  hashedPassword String?
  image          String?
  name           String    @default("")
  nameFirst      String    @default("")
  nameLast       String    @default("")

  hasInPersonEventInterest  Boolean @default(false)
  hasLiveStreamInterest     Boolean @default(false)
  hasOnlineEventInterest    Boolean @default(false)
  hasOpenToWork             Boolean @default(false)
  hasOpenToRelocation       Boolean @default(false)
  hasPublicProfileEnabled   Boolean @default(false)
  hasShoutOutsEnabled       Boolean @default(false)
  hasSmallGroupInterest     Boolean @default(false)
  hasDeepJournalingInterest Boolean @default(false)

  // Journal reminder fields
  journalReminderFrequency    ReminderFrequency @default(NONE)
>>>>>>> 20e7ca0a
  journalReminderLastReminded DateTime?
  profileBlurb                String?
  profileContactEmail         String?
  profileCurrentJobCompany    String                          @default("")
  profileCurrentJobTitle      String                          @default("")
  profileDiscordHandle        String?
  profileGitHubUri            String?
  profileHomepageUri          String?
  profileLinkedInUri          String?
  profileTopNetworkingReasons String[]
  profileTopServices          String[]
  profileTopSkills            String[]
  profileYearsOfExperience    Int?
  profileHighestDegree        String?
  profilePicture              String                          @default("")
  residenceCountry            String                          @default("")
  residenceUSState            String                          @default("")
  role                        RoleEnum                        @default(USER)
  uuid                        String                          @default(uuid())
  accounts                    Account[]
  jobSearches                 JobSearch[]
  journalEntries              JournalEntry[]
  Lead                        Lead[]
  quizResults                 QuizResult[]
  sessions                    Session[]
  subscriptions               Subscription[]
  tokens                      Token[]
  transactions                Transaction[]
  userChecklists              UserChecklist[]
  userChecklistItems          UserChecklistItem[]
  practiceCompletions         UserJournalPracticeCompletion[]
  authoredVotables            Votable[]                       @relation("AuthoredVotables")
  votes                       Vote[]
}

model Account {
  id                       String  @id @default(cuid())
  userId                   Int
  type                     String
  provider                 String
  providerAccountId        String
  refresh_token            String?
  access_token             String?
  expires_at               Int?
  token_type               String?
  scope                    String?
  id_token                 String?
  session_state            String?
  refresh_token_expires_in Int?
  user                     User    @relation(fields: [userId], references: [id], onDelete: Cascade)

  @@unique([provider, providerAccountId])
}

model Session {
  id                 Int       @id @default(autoincrement())
  createdAt          DateTime  @default(now())
  updatedAt          DateTime  @updatedAt
  expiresAt          DateTime?
  handle             String    @unique
  hashedSessionToken String?
  antiCSRFToken      String?
  publicData         String?
  privateData        String?
  sessionToken       String?   @unique @default(uuid())
  expires            DateTime  @default(now())
  userId             Int?
  user               User?     @relation(fields: [userId], references: [id], onDelete: Cascade)
}

model Token {
  id          Int       @id @default(autoincrement())
  createdAt   DateTime  @default(now())
  updatedAt   DateTime  @updatedAt
  hashedToken String
  type        TokenType
  expiresAt   DateTime
  sentTo      String
  userId      Int
  user        User      @relation(fields: [userId], references: [id])

  @@unique([hashedToken, type])
}

model VerificationToken {
  identifier String
  token      String   @unique
  expires    DateTime

  @@unique([identifier, token])
}

model UserChecklist {
  id                 Int                 @id @default(autoincrement())
  createdAt          DateTime            @default(now())
  updatedAt          DateTime            @updatedAt
  userId             Int
  checklistId        Int
  isComplete         Boolean             @default(false)
  checklist          Checklist           @relation(fields: [checklistId], references: [id])
  user               User                @relation(fields: [userId], references: [id])
  userChecklistItems UserChecklistItem[]

  @@unique([userId, checklistId])
}

model UserChecklistItem {
  id              Int           @id @default(autoincrement())
  createdAt       DateTime      @default(now())
  updatedAt       DateTime      @updatedAt
  isComplete      Boolean       @default(false)
  checklistItemId Int
  userChecklistId Int
  userId          Int
  checklistItem   ChecklistItem @relation(fields: [checklistItemId], references: [id])
  userChecklist   UserChecklist @relation(fields: [userChecklistId], references: [id])
  user            User          @relation(fields: [userId], references: [id])

  @@unique([userChecklistId, checklistItemId])
}

model ChecklistItem {
  id                 Int                 @id @default(autoincrement())
  createdAt          DateTime            @default(now())
  updatedAt          DateTime            @updatedAt
  displayIndex       Int
  displayText        String
  detailText         String              @default("")
  isRequired         Boolean             @default(true)
  linkText           String              @default("")
  linkUri            String              @default("")
  tags               String[]
  version            String              @default("2023-07-18T00:00:00.517Z")
  checklistId        Int
  checklist          Checklist           @relation(fields: [checklistId], references: [id])
  userChecklistItems UserChecklistItem[]

  @@unique([displayText, checklistId])
}

model Checklist {
  id             Int             @id @default(autoincrement())
  createdAt      DateTime        @default(now())
  updatedAt      DateTime        @updatedAt
  prettyRoute    String?
  publishedAt    DateTime?
  name           String
  version        String
  isPremium      Boolean         @default(false)
  checklistItems ChecklistItem[]
  userChecklists UserChecklist[]
}

model Subscription {
  id                   Int             @id @default(autoincrement())
  userId               Int
  tier                 PaymentTierEnum @default(FREE)
  type                 String          @default("ACCOUNT_PLAN")
  createdAt            DateTime        @default(now())
  updatedAt            DateTime        @updatedAt
  stripeCustomerId     String?
  stripeSubscriptionId String?
  user                 User            @relation(fields: [userId], references: [id])

  @@unique([userId, type])
}

model Transaction {
  id              Int      @id @default(autoincrement())
  userId          Int
  stripePaymentId String
  description     String
  amount          Float
  createdAt       DateTime @default(now())
  user            User     @relation(fields: [userId], references: [id])
}

model FlashCard {
  id              Int            @id @default(autoincrement())
  createdAt       DateTime       @default(now())
  updatedAt       DateTime       @updatedAt
  question        String
  correctAnswer   String
  distractors     String[]
  explanation     String?
  flashCardDeckId Int?
  flashCardDeck   FlashCardDeck? @relation(fields: [flashCardDeckId], references: [id])
}

model Quiz {
  id              Int           @id @default(autoincrement())
  createdAt       DateTime      @default(now())
  updatedAt       DateTime      @default(now())
  name            String        @unique
  description     String?
  timeLimit       Int?
  courseId        Int?
  flashCardDeckId Int
  course          Course?       @relation(fields: [courseId], references: [id])
  flashCardDeck   FlashCardDeck @relation(fields: [flashCardDeckId], references: [id])
  quizResults     QuizResult[]
}

model FlashCardDeck {
  id          Int         @id @default(autoincrement())
  createdAt   DateTime    @default(now())
  updatedAt   DateTime    @updatedAt
  name        String
  description String?
  courseId    Int?
  flashCards  FlashCard[]
  course      Course?     @relation(fields: [courseId], references: [id])
  quizzes     Quiz[]
}

model Course {
  id             Int             @id @default(autoincrement())
  createdAt      DateTime        @default(now())
  updatedAt      DateTime        @updatedAt
  slug           String          @unique
  title          String
  description    String
  contentItems   CourseContent[]
  flashCardDecks FlashCardDeck[]
  quizzes        Quiz[]
}

model CourseContent {
  id          Int         @id @default(autoincrement())
  createdAt   DateTime    @default(now())
  updatedAt   DateTime    @updatedAt
  title       String
  description String?
  contentUrl  String?
  contentType ContentType @default(TEXT)
  order       Int         @default(0)
  courseId    Int
  course      Course      @relation(fields: [courseId], references: [id], onDelete: Cascade)
}

model QuizResult {
  id        Int      @id @default(autoincrement())
  createdAt DateTime @default(now())
  passed    Boolean
  score     Float
  quizId    Int
  userId    Int
  quiz      Quiz     @relation(fields: [quizId], references: [id])
  user      User     @relation(fields: [userId], references: [id])

  @@index([userId, quizId, createdAt])
}

model Votable {
  id                  Int               @id @default(autoincrement())
  createdAt           DateTime          @default(now())
  updatedAt           DateTime          @updatedAt
  type                VotableType
  name                String
  body                String?
  tags                String[]
  prestigeScore       Float             @default(0)
  voteCount           Int               @default(0)
  registeredUserVotes Int               @default(0)
  guestVotes          Int               @default(0)
  website             String?
  miscInfo            Json?
  authorId            Int?
  parentVotableId     Int?
  isAccepted          Boolean           @default(false)
  author              User?             @relation("AuthoredVotables", fields: [authorId], references: [id])
  parentVotable       Votable?          @relation("VotableHierarchy", fields: [parentVotableId], references: [id])
  childVotables       Votable[]         @relation("VotableHierarchy")
  snapshots           VotableSnapshot[]
  votes               Vote[]

  @@unique([type, name])
}

model VotableSnapshot {
  id            Int      @id @default(autoincrement())
  createdAt     DateTime @default(now())
  votableId     Int
  prestigeScore Float
  voteCount     Int
  votable       Votable  @relation(fields: [votableId], references: [id])
}

model Vote {
  id        Int      @id @default(autoincrement())
  createdAt DateTime @default(now())
  updatedAt DateTime @updatedAt
  votableId Int
  voterId   Int
  voteType  VoteType
  votable   Votable  @relation(fields: [votableId], references: [id])
  voter     User     @relation(fields: [voterId], references: [id])

  @@unique([voterId, votableId])
}

model Lead {
  id                          Int      @id @default(autoincrement())
  createdAt                   DateTime @default(now())
  updatedAt                   DateTime @updatedAt
  email                       String   @unique
  userId                      Int?
  isRecruiter                 Boolean  @default(false)
  hasOptOutMarketing          Boolean  @default(false)
  hasOptOutFeatureUpdates     Boolean  @default(false)
  hasOptOutEventAnnouncements Boolean  @default(false)
  hasOptOutNewsletterAndBlog  Boolean  @default(false)
  user                        User?    @relation(fields: [userId], references: [id])

  @@index([userId])
}

model JobSearch {
  id        Int                   @id @default(autoincrement())
  createdAt DateTime              @default(now())
  updatedAt DateTime              @updatedAt
  name      String
  startDate DateTime              @default(now())
  endDate   DateTime?
  isActive  Boolean               @default(true)
  notes     String?
  userId    Int
  jobPosts  JobPostForCandidate[]
  user      User                  @relation(fields: [userId], references: [id], onDelete: Cascade)
}

model JobPostForCandidate {
  id                     Int                  @id @default(autoincrement())
  createdAt              DateTime             @default(now())
  updatedAt              DateTime             @updatedAt
  company                String
  jobTitle               String?
  jobPostUrl             String?
  jobBoardOrChannelName  String?
  resumeVersion          String?
  initialOutreachDate    DateTime?
  initialApplicationDate DateTime?
  lastActionDate         DateTime?
  status                 JobApplicationStatus
  contactName            String?
  contactUrl             String?
  hasReferral            Boolean
  isInboundOpportunity   Boolean
  baseSalary             Int?
  totalCompensation      Int?
  notes                  String?
  jobSearchId            Int
  jobSearch              JobSearch            @relation(fields: [jobSearchId], references: [id], onDelete: Cascade)
  jobSearchSteps         JobSearchStep[]
}

model JobSearchStep {
  id         Int                 @id @default(autoincrement())
  createdAt  DateTime            @default(now())
  updatedAt  DateTime            @updatedAt
  date       DateTime
  kind       JobSearchStepKind
  notes      String?
  isPassed   Boolean?
  isInPerson Boolean
  jobPostId  Int
  jobPost    JobPostForCandidate @relation(fields: [jobPostId], references: [id], onDelete: Cascade)
}

model JournalEntry {
  id                  Int              @id @default(autoincrement())
  createdAt           DateTime         @default(now())
  updatedAt           DateTime         @updatedAt
  content             String           @db.VarChar(500)
  entryType           JournalEntryType
  isCareerRelated     Boolean          @default(true)
  isMarkdown          Boolean          @default(false)
  happiness           Int?
  isPublic            Boolean          @default(false)
  mintedFromDateRange DateTime[]       @default(dbgenerated("(ARRAY[]::timestamp without time zone[])::timestamp(3) without time zone[]"))
  mintedFromHashtag   String?
  userId              Int
  user                User             @relation(fields: [userId], references: [id], onDelete: Cascade)
}

model JournalPractice {
  id          Int                             @id @default(autoincrement())
  createdAt   DateTime                        @default(now())
  updatedAt   DateTime                        @updatedAt
  name        String
  description String
  category    PracticeCategory
  completions UserJournalPracticeCompletion[]
}

model UserJournalPracticeCompletion {
  id         Int             @id @default(autoincrement())
  createdAt  DateTime        @default(now())
  practiceId Int
  userId     Int
  practice   JournalPractice @relation(fields: [practiceId], references: [id], onDelete: Cascade)
  user       User            @relation(fields: [userId], references: [id], onDelete: Cascade)

  @@unique([practiceId, userId, createdAt])
}

enum RoleEnum {
  ADMIN
  USER
}

enum TokenType {
  RESET_PASSWORD
}

enum PaymentTierEnum {
  FREE
  PAY_WHAT_YOU_CAN
  PREMIUM
}

enum ContentType {
  TEXT
  VIDEO
  AUDIO
  DOCUMENT
  LINK
  EXERCISE
}

enum VotableType {
  ANSWER
  CERTIFICATION
  COMMENT
  COMPANY
  CONTENT
  EDUCATOR
  FOOD
  JOB_TITLE
  QUESTION
  SKILL
  SCHOOL
  TECH_INFLUENCER
}

enum VoteType {
  UPVOTE
  DOWNVOTE
}

enum JobApplicationStatus {
  IN_OUTREACH
  APPLIED
  IN_INTERVIEW
  REJECTED
  OFFER_RECEIVED
  TIMED_OUT
  WITHDRAWN
}

enum JobSearchStepKind {
  BACKGROUND_OR_REFERENCE_CHECK
  BEHAVIORAL_INTERVIEW
  HIRING_MANAGER_CALL
  INITIAL_APPLICATION
  MULTI_ROUND_MULTI_KIND
  NONTECHNICAL_CONVERSATION
  OTHER
  OUTBOUND_MESSAGE
  PHONE_SCREEN
  SYSTEM_DESIGN
  TAKE_HOME_ASSIGNMENT
  TECHNICAL_CODE_SCREEN_AUTOMATED
  TECHNICAL_CODE_SCREEN_MANUAL
  TECHNICAL_CONVERSATION
  TECHNICAL_OTHER
}

enum JournalEntryType {
  LEARNING
  MINTED
  OTHER
  PAIN_POINT
  WIN
}

enum ReminderFrequency {
  NONE
  DAILY
  WEEKLY
  MONTHLY
}

enum PracticeCategory {
  COMMUNICATION
  LEADERSHIP
  OWNERSHIP
  TECHNICAL
  PERSUASION
  PERSONAL
}<|MERGE_RESOLUTION|>--- conflicted
+++ resolved
@@ -8,7 +8,6 @@
 }
 
 model User {
-<<<<<<< HEAD
   createdAt                   DateTime                        @default(now())
   id                          Int                             @id @default(autoincrement())
   updatedAt                   DateTime                        @updatedAt
@@ -33,7 +32,6 @@
   hasDeepJournalingInterest   Boolean                         @default(false)
   journalReminderEnabled      Boolean                         @default(false)
   journalReminderFrequency    ReminderFrequency               @default(WEEKLY)
-=======
   createdAt DateTime @default(now())
   id        Int      @id @default(autoincrement())
   updatedAt DateTime @updatedAt
@@ -61,7 +59,6 @@
 
   // Journal reminder fields
   journalReminderFrequency    ReminderFrequency @default(NONE)
->>>>>>> 20e7ca0a
   journalReminderLastReminded DateTime?
   profileBlurb                String?
   profileContactEmail         String?

--- conflicted
+++ resolved
@@ -1,39 +1,15 @@
-generator client {
-  provider = "prisma-client-js"
-}
-
 datasource db {
   provider = "postgresql"
   url      = env("DATABASE_URL")
 }
 
+generator client {
+  provider = "prisma-client-js"
+}
+
+// --------------------------------------
+
 model User {
-<<<<<<< HEAD
-  createdAt                   DateTime                        @default(now())
-  id                          Int                             @id @default(autoincrement())
-  updatedAt                   DateTime                        @updatedAt
-  adminNotes                  String                          @default("")
-  email                       String                          @unique
-  emailBackup                 String                          @default("")
-  emailStripe                 String                          @default("")
-  emailVerified               DateTime?
-  hashedPassword              String?
-  image                       String?
-  name                        String                          @default("")
-  nameFirst                   String                          @default("")
-  nameLast                    String                          @default("")
-  hasInPersonEventInterest    Boolean                         @default(false)
-  hasLiveStreamInterest       Boolean                         @default(false)
-  hasOnlineEventInterest      Boolean                         @default(false)
-  hasOpenToWork               Boolean                         @default(false)
-  hasOpenToRelocation         Boolean                         @default(false)
-  hasPublicProfileEnabled     Boolean                         @default(false)
-  hasShoutOutsEnabled         Boolean                         @default(false)
-  hasSmallGroupInterest       Boolean                         @default(false)
-  hasDeepJournalingInterest   Boolean                         @default(false)
-  journalReminderEnabled      Boolean                         @default(false)
-  journalReminderFrequency    ReminderFrequency               @default(WEEKLY)
-=======
   createdAt DateTime @default(now())
   id        Int      @id @default(autoincrement())
   updatedAt DateTime @updatedAt
@@ -61,12 +37,12 @@
 
   // Journal reminder fields
   journalReminderFrequency    ReminderFrequency @default(NONE)
->>>>>>> 20e7ca0a
   journalReminderLastReminded DateTime?
+
   profileBlurb                String?
   profileContactEmail         String?
-  profileCurrentJobCompany    String                          @default("")
-  profileCurrentJobTitle      String                          @default("")
+  profileCurrentJobCompany    String   @default("")
+  profileCurrentJobTitle      String   @default("")
   profileDiscordHandle        String?
   profileGitHubUri            String?
   profileHomepageUri          String?
@@ -76,25 +52,31 @@
   profileTopSkills            String[]
   profileYearsOfExperience    Int?
   profileHighestDegree        String?
-  profilePicture              String                          @default("")
-  residenceCountry            String                          @default("")
-  residenceUSState            String                          @default("")
-  role                        RoleEnum                        @default(USER)
-  uuid                        String                          @default(uuid())
-  accounts                    Account[]
-  jobSearches                 JobSearch[]
-  journalEntries              JournalEntry[]
-  Lead                        Lead[]
-  quizResults                 QuizResult[]
-  sessions                    Session[]
-  subscriptions               Subscription[]
-  tokens                      Token[]
-  transactions                Transaction[]
-  userChecklists              UserChecklist[]
-  userChecklistItems          UserChecklistItem[]
-  practiceCompletions         UserJournalPracticeCompletion[]
-  authoredVotables            Votable[]                       @relation("AuthoredVotables")
-  votes                       Vote[]
+  profilePicture              String   @default("")
+  residenceCountry            String   @default("")
+  residenceUSState            String   @default("")
+
+  accounts            Account[]
+  authoredVotables    Votable[]                       @relation("AuthoredVotables")
+  jobSearches         JobSearch[]
+  quizResults         QuizResult[]
+  role                RoleEnum                        @default(USER)
+  sessions            Session[]
+  subscriptions       Subscription[]
+  tokens              Token[]
+  transactions        Transaction[]
+  userChecklists      UserChecklist[]
+  uuid                String                          @default(uuid())
+  userChecklistItems  UserChecklistItem[]
+  votes               Vote[]
+  Lead                Lead[]
+  journalEntries      JournalEntry[]
+  practiceCompletions UserJournalPracticeCompletion[]
+}
+
+enum RoleEnum {
+  ADMIN
+  USER
 }
 
 model Account {
@@ -110,8 +92,8 @@
   scope                    String?
   id_token                 String?
   session_state            String?
+  user                     User    @relation(fields: [userId], references: [id], onDelete: Cascade)
   refresh_token_expires_in Int?
-  user                     User    @relation(fields: [userId], references: [id], onDelete: Cascade)
 
   @@unique([provider, providerAccountId])
 }
@@ -126,10 +108,12 @@
   antiCSRFToken      String?
   publicData         String?
   privateData        String?
-  sessionToken       String?   @unique @default(uuid())
-  expires            DateTime  @default(now())
-  userId             Int?
-  user               User?     @relation(fields: [userId], references: [id], onDelete: Cascade)
+
+  sessionToken String?  @unique @default(uuid())
+  expires      DateTime @default(now())
+
+  user   User? @relation(fields: [userId], references: [id], onDelete: Cascade)
+  userId Int?
 }
 
 model Token {
@@ -140,10 +124,15 @@
   type        TokenType
   expiresAt   DateTime
   sentTo      String
-  userId      Int
-  user        User      @relation(fields: [userId], references: [id])
+
+  user   User @relation(fields: [userId], references: [id])
+  userId Int
 
   @@unique([hashedToken, type])
+}
+
+enum TokenType {
+  RESET_PASSWORD
 }
 
 model VerificationToken {
@@ -161,42 +150,48 @@
   userId             Int
   checklistId        Int
   isComplete         Boolean             @default(false)
+  user               User                @relation(fields: [userId], references: [id])
   checklist          Checklist           @relation(fields: [checklistId], references: [id])
-  user               User                @relation(fields: [userId], references: [id])
   userChecklistItems UserChecklistItem[]
 
   @@unique([userId, checklistId])
 }
 
 model UserChecklistItem {
-  id              Int           @id @default(autoincrement())
-  createdAt       DateTime      @default(now())
-  updatedAt       DateTime      @updatedAt
-  isComplete      Boolean       @default(false)
+  id        Int      @id @default(autoincrement())
+  createdAt DateTime @default(now())
+  updatedAt DateTime @updatedAt
+
+  isComplete Boolean @default(false)
+
+  checklistItem   ChecklistItem @relation(fields: [checklistItemId], references: [id])
   checklistItemId Int
+  userChecklist   UserChecklist @relation(fields: [userChecklistId], references: [id])
   userChecklistId Int
+  user            User          @relation(fields: [userId], references: [id])
   userId          Int
-  checklistItem   ChecklistItem @relation(fields: [checklistItemId], references: [id])
-  userChecklist   UserChecklist @relation(fields: [userChecklistId], references: [id])
-  user            User          @relation(fields: [userId], references: [id])
 
   @@unique([userChecklistId, checklistItemId])
 }
 
 model ChecklistItem {
-  id                 Int                 @id @default(autoincrement())
-  createdAt          DateTime            @default(now())
-  updatedAt          DateTime            @updatedAt
-  displayIndex       Int
-  displayText        String
-  detailText         String              @default("")
-  isRequired         Boolean             @default(true)
-  linkText           String              @default("")
-  linkUri            String              @default("")
-  tags               String[]
-  version            String              @default("2023-07-18T00:00:00.517Z")
+  id           Int      @id @default(autoincrement())
+  createdAt    DateTime @default(now())
+  updatedAt    DateTime @updatedAt
+  displayIndex Int
+  displayText  String
+  detailText   String   @default("")
+  isRequired   Boolean  @default(true)
+  linkText     String   @default("")
+  linkUri      String   @default("")
+  tags         String[]
+
+  // currently, versions are ISO
+  // so we can sort lexicographically
+  version String @default("2023-07-18T00:00:00.517Z")
+
+  checklist          Checklist           @relation(fields: [checklistId], references: [id])
   checklistId        Int
-  checklist          Checklist           @relation(fields: [checklistId], references: [id])
   userChecklistItems UserChecklistItem[]
 
   @@unique([displayText, checklistId])
@@ -218,13 +213,13 @@
 model Subscription {
   id                   Int             @id @default(autoincrement())
   userId               Int
+  user                 User            @relation(fields: [userId], references: [id])
   tier                 PaymentTierEnum @default(FREE)
   type                 String          @default("ACCOUNT_PLAN")
   createdAt            DateTime        @default(now())
   updatedAt            DateTime        @updatedAt
   stripeCustomerId     String?
   stripeSubscriptionId String?
-  user                 User            @relation(fields: [userId], references: [id])
 
   @@unique([userId, type])
 }
@@ -232,255 +227,108 @@
 model Transaction {
   id              Int      @id @default(autoincrement())
   userId          Int
+  user            User     @relation(fields: [userId], references: [id])
   stripePaymentId String
   description     String
   amount          Float
   createdAt       DateTime @default(now())
-  user            User     @relation(fields: [userId], references: [id])
+}
+
+enum PaymentTierEnum {
+  FREE
+  PAY_WHAT_YOU_CAN
+  PREMIUM
 }
 
 model FlashCard {
-  id              Int            @id @default(autoincrement())
-  createdAt       DateTime       @default(now())
-  updatedAt       DateTime       @updatedAt
-  question        String
-  correctAnswer   String
-  distractors     String[]
-  explanation     String?
+  id        Int      @id @default(autoincrement())
+  createdAt DateTime @default(now())
+  updatedAt DateTime @updatedAt
+
+  question      String
+  correctAnswer String
+  distractors   String[]
+
+  // Optional explanation for the answer
+  explanation String?
+
+  // The deck this card belongs to
+  flashCardDeck   FlashCardDeck? @relation(fields: [flashCardDeckId], references: [id])
   flashCardDeckId Int?
-  flashCardDeck   FlashCardDeck? @relation(fields: [flashCardDeckId], references: [id])
 }
 
 model Quiz {
-  id              Int           @id @default(autoincrement())
-  createdAt       DateTime      @default(now())
-  updatedAt       DateTime      @default(now())
-  name            String        @unique
-  description     String?
-  timeLimit       Int?
-  courseId        Int?
+  id        Int      @id @default(autoincrement())
+  createdAt DateTime @default(now())
+  updatedAt DateTime @default(now())
+
+  name        String  @unique
+  description String?
+  timeLimit   Int? // Time limit in seconds (optional)
+
+  // Link to the course
+  course   Course? @relation(fields: [courseId], references: [id])
+  courseId Int?
+
+  // Link to the flashcard deck this quiz pulls from
+  flashCardDeck   FlashCardDeck @relation(fields: [flashCardDeckId], references: [id])
   flashCardDeckId Int
-  course          Course?       @relation(fields: [courseId], references: [id])
-  flashCardDeck   FlashCardDeck @relation(fields: [flashCardDeckId], references: [id])
-  quizResults     QuizResult[]
+
+  // Quiz results
+  quizResults QuizResult[]
 }
 
 model FlashCardDeck {
-  id          Int         @id @default(autoincrement())
-  createdAt   DateTime    @default(now())
-  updatedAt   DateTime    @updatedAt
+  id        Int      @id @default(autoincrement())
+  createdAt DateTime @default(now())
+  updatedAt DateTime @updatedAt
+
   name        String
   description String?
-  courseId    Int?
-  flashCards  FlashCard[]
-  course      Course?     @relation(fields: [courseId], references: [id])
-  quizzes     Quiz[]
+
+  flashCards FlashCard[]
+
+  // Quizzes that use this deck
+  quizzes Quiz[]
+
+  // Link to the course
+  course   Course? @relation(fields: [courseId], references: [id])
+  courseId Int?
 }
 
 model Course {
-  id             Int             @id @default(autoincrement())
-  createdAt      DateTime        @default(now())
-  updatedAt      DateTime        @updatedAt
-  slug           String          @unique
-  title          String
-  description    String
-  contentItems   CourseContent[]
+  id        Int      @id @default(autoincrement())
+  createdAt DateTime @default(now())
+  updatedAt DateTime @updatedAt
+
+  slug        String @unique
+  title       String
+  description String
+
+  // Course content
+  contentItems CourseContent[]
+
+  // Related flashcard decks
   flashCardDecks FlashCardDeck[]
-  quizzes        Quiz[]
+
+  // Related quizzes
+  quizzes Quiz[]
 }
 
 model CourseContent {
-  id          Int         @id @default(autoincrement())
-  createdAt   DateTime    @default(now())
-  updatedAt   DateTime    @updatedAt
+  id        Int      @id @default(autoincrement())
+  createdAt DateTime @default(now())
+  updatedAt DateTime @updatedAt
+
   title       String
   description String?
   contentUrl  String?
   contentType ContentType @default(TEXT)
   order       Int         @default(0)
-  courseId    Int
-  course      Course      @relation(fields: [courseId], references: [id], onDelete: Cascade)
-}
-
-model QuizResult {
-  id        Int      @id @default(autoincrement())
-  createdAt DateTime @default(now())
-  passed    Boolean
-  score     Float
-  quizId    Int
-  userId    Int
-  quiz      Quiz     @relation(fields: [quizId], references: [id])
-  user      User     @relation(fields: [userId], references: [id])
-
-  @@index([userId, quizId, createdAt])
-}
-
-model Votable {
-  id                  Int               @id @default(autoincrement())
-  createdAt           DateTime          @default(now())
-  updatedAt           DateTime          @updatedAt
-  type                VotableType
-  name                String
-  body                String?
-  tags                String[]
-  prestigeScore       Float             @default(0)
-  voteCount           Int               @default(0)
-  registeredUserVotes Int               @default(0)
-  guestVotes          Int               @default(0)
-  website             String?
-  miscInfo            Json?
-  authorId            Int?
-  parentVotableId     Int?
-  isAccepted          Boolean           @default(false)
-  author              User?             @relation("AuthoredVotables", fields: [authorId], references: [id])
-  parentVotable       Votable?          @relation("VotableHierarchy", fields: [parentVotableId], references: [id])
-  childVotables       Votable[]         @relation("VotableHierarchy")
-  snapshots           VotableSnapshot[]
-  votes               Vote[]
-
-  @@unique([type, name])
-}
-
-model VotableSnapshot {
-  id            Int      @id @default(autoincrement())
-  createdAt     DateTime @default(now())
-  votableId     Int
-  prestigeScore Float
-  voteCount     Int
-  votable       Votable  @relation(fields: [votableId], references: [id])
-}
-
-model Vote {
-  id        Int      @id @default(autoincrement())
-  createdAt DateTime @default(now())
-  updatedAt DateTime @updatedAt
-  votableId Int
-  voterId   Int
-  voteType  VoteType
-  votable   Votable  @relation(fields: [votableId], references: [id])
-  voter     User     @relation(fields: [voterId], references: [id])
-
-  @@unique([voterId, votableId])
-}
-
-model Lead {
-  id                          Int      @id @default(autoincrement())
-  createdAt                   DateTime @default(now())
-  updatedAt                   DateTime @updatedAt
-  email                       String   @unique
-  userId                      Int?
-  isRecruiter                 Boolean  @default(false)
-  hasOptOutMarketing          Boolean  @default(false)
-  hasOptOutFeatureUpdates     Boolean  @default(false)
-  hasOptOutEventAnnouncements Boolean  @default(false)
-  hasOptOutNewsletterAndBlog  Boolean  @default(false)
-  user                        User?    @relation(fields: [userId], references: [id])
-
-  @@index([userId])
-}
-
-model JobSearch {
-  id        Int                   @id @default(autoincrement())
-  createdAt DateTime              @default(now())
-  updatedAt DateTime              @updatedAt
-  name      String
-  startDate DateTime              @default(now())
-  endDate   DateTime?
-  isActive  Boolean               @default(true)
-  notes     String?
-  userId    Int
-  jobPosts  JobPostForCandidate[]
-  user      User                  @relation(fields: [userId], references: [id], onDelete: Cascade)
-}
-
-model JobPostForCandidate {
-  id                     Int                  @id @default(autoincrement())
-  createdAt              DateTime             @default(now())
-  updatedAt              DateTime             @updatedAt
-  company                String
-  jobTitle               String?
-  jobPostUrl             String?
-  jobBoardOrChannelName  String?
-  resumeVersion          String?
-  initialOutreachDate    DateTime?
-  initialApplicationDate DateTime?
-  lastActionDate         DateTime?
-  status                 JobApplicationStatus
-  contactName            String?
-  contactUrl             String?
-  hasReferral            Boolean
-  isInboundOpportunity   Boolean
-  baseSalary             Int?
-  totalCompensation      Int?
-  notes                  String?
-  jobSearchId            Int
-  jobSearch              JobSearch            @relation(fields: [jobSearchId], references: [id], onDelete: Cascade)
-  jobSearchSteps         JobSearchStep[]
-}
-
-model JobSearchStep {
-  id         Int                 @id @default(autoincrement())
-  createdAt  DateTime            @default(now())
-  updatedAt  DateTime            @updatedAt
-  date       DateTime
-  kind       JobSearchStepKind
-  notes      String?
-  isPassed   Boolean?
-  isInPerson Boolean
-  jobPostId  Int
-  jobPost    JobPostForCandidate @relation(fields: [jobPostId], references: [id], onDelete: Cascade)
-}
-
-model JournalEntry {
-  id                  Int              @id @default(autoincrement())
-  createdAt           DateTime         @default(now())
-  updatedAt           DateTime         @updatedAt
-  content             String           @db.VarChar(500)
-  entryType           JournalEntryType
-  isCareerRelated     Boolean          @default(true)
-  isMarkdown          Boolean          @default(false)
-  happiness           Int?
-  isPublic            Boolean          @default(false)
-  mintedFromDateRange DateTime[]       @default(dbgenerated("(ARRAY[]::timestamp without time zone[])::timestamp(3) without time zone[]"))
-  mintedFromHashtag   String?
-  userId              Int
-  user                User             @relation(fields: [userId], references: [id], onDelete: Cascade)
-}
-
-model JournalPractice {
-  id          Int                             @id @default(autoincrement())
-  createdAt   DateTime                        @default(now())
-  updatedAt   DateTime                        @updatedAt
-  name        String
-  description String
-  category    PracticeCategory
-  completions UserJournalPracticeCompletion[]
-}
-
-model UserJournalPracticeCompletion {
-  id         Int             @id @default(autoincrement())
-  createdAt  DateTime        @default(now())
-  practiceId Int
-  userId     Int
-  practice   JournalPractice @relation(fields: [practiceId], references: [id], onDelete: Cascade)
-  user       User            @relation(fields: [userId], references: [id], onDelete: Cascade)
-
-  @@unique([practiceId, userId, createdAt])
-}
-
-enum RoleEnum {
-  ADMIN
-  USER
-}
-
-enum TokenType {
-  RESET_PASSWORD
-}
-
-enum PaymentTierEnum {
-  FREE
-  PAY_WHAT_YOU_CAN
-  PREMIUM
+
+  // Link to the course
+  course   Course @relation(fields: [courseId], references: [id], onDelete: Cascade)
+  courseId Int
 }
 
 enum ContentType {
@@ -490,6 +338,22 @@
   DOCUMENT
   LINK
   EXERCISE
+}
+
+model QuizResult {
+  id        Int      @id @default(autoincrement())
+  createdAt DateTime @default(now())
+
+  passed Boolean
+  score  Float
+
+  quiz   Quiz @relation(fields: [quizId], references: [id])
+  quizId Int
+  user   User @relation(fields: [userId], references: [id])
+  userId Int
+
+  // Ensure a cooldown between quiz attempts
+  @@index([userId, quizId, createdAt])
 }
 
 enum VotableType {
@@ -507,11 +371,78 @@
   TECH_INFLUENCER
 }
 
+model Votable {
+  id                  Int         @id @default(autoincrement())
+  createdAt           DateTime    @default(now())
+  updatedAt           DateTime    @updatedAt
+  type                VotableType
+  name                String // also, the title for questions and blog posts
+  body                String?
+  tags                String[]
+  prestigeScore       Float       @default(0)
+  voteCount           Int         @default(0)
+  registeredUserVotes Int         @default(0)
+  guestVotes          Int         @default(0)
+  website             String?
+  miscInfo            Json?
+  author              User?       @relation("AuthoredVotables", fields: [authorId], references: [id])
+  authorId            Int?
+
+  parentVotable   Votable?  @relation("VotableHierarchy", fields: [parentVotableId], references: [id])
+  parentVotableId Int?
+  childVotables   Votable[] @relation("VotableHierarchy")
+
+  votes      Vote[]
+  snapshots  VotableSnapshot[]
+  isAccepted Boolean           @default(false) // For answers
+
+  @@unique([type, name])
+}
+
+model VotableSnapshot {
+  id            Int      @id @default(autoincrement())
+  createdAt     DateTime @default(now())
+  votableId     Int
+  prestigeScore Float
+  voteCount     Int
+  votable       Votable  @relation(fields: [votableId], references: [id])
+}
+
+model Vote {
+  id        Int      @id @default(autoincrement())
+  createdAt DateTime @default(now())
+  updatedAt DateTime @updatedAt
+  votable   Votable  @relation(fields: [votableId], references: [id])
+  votableId Int
+  voter     User     @relation(fields: [voterId], references: [id])
+  voterId   Int
+  voteType  VoteType
+
+  @@unique([voterId, votableId])
+}
+
 enum VoteType {
   UPVOTE
   DOWNVOTE
 }
 
+model Lead {
+  id                          Int      @id @default(autoincrement())
+  createdAt                   DateTime @default(now())
+  updatedAt                   DateTime @updatedAt
+  email                       String   @unique
+  userId                      Int?
+  isRecruiter                 Boolean  @default(false)
+  hasOptOutMarketing          Boolean  @default(false)
+  hasOptOutFeatureUpdates     Boolean  @default(false)
+  hasOptOutEventAnnouncements Boolean  @default(false)
+  hasOptOutNewsletterAndBlog  Boolean  @default(false)
+  user                        User?    @relation(fields: [userId], references: [id])
+
+  @@index([userId])
+}
+
+// Job Search Models
 enum JobApplicationStatus {
   IN_OUTREACH
   APPLIED
@@ -522,12 +453,67 @@
   WITHDRAWN
 }
 
+model JobSearch {
+  id        Int       @id @default(autoincrement())
+  createdAt DateTime  @default(now())
+  updatedAt DateTime  @updatedAt
+  name      String
+  startDate DateTime  @default(now())
+  endDate   DateTime?
+  isActive  Boolean   @default(true)
+  notes     String?
+
+  // Relations
+  user     User                  @relation(fields: [userId], references: [id], onDelete: Cascade)
+  userId   Int
+  jobPosts JobPostForCandidate[]
+}
+
+model JobPostForCandidate {
+  id        Int      @id @default(autoincrement())
+  createdAt DateTime @default(now())
+  updatedAt DateTime @updatedAt
+
+  // Company info
+  company               String
+  jobTitle              String?
+  jobPostUrl            String?
+  jobBoardOrChannelName String?
+
+  // Application info
+  resumeVersion          String?
+  initialOutreachDate    DateTime?
+  initialApplicationDate DateTime?
+  lastActionDate         DateTime?
+  status                 JobApplicationStatus
+
+  // Contact info
+  contactName String?
+  contactUrl  String?
+  hasReferral Boolean
+
+  // Outreach tracking
+  isInboundOpportunity Boolean
+
+  // Compensation
+  baseSalary        Int?
+  totalCompensation Int?
+
+  // Misc
+  notes String?
+
+  // Relations
+  jobSearch      JobSearch       @relation(fields: [jobSearchId], references: [id], onDelete: Cascade)
+  jobSearchId    Int
+  jobSearchSteps JobSearchStep[]
+}
+
 enum JobSearchStepKind {
   BACKGROUND_OR_REFERENCE_CHECK
   BEHAVIORAL_INTERVIEW
   HIRING_MANAGER_CALL
   INITIAL_APPLICATION
-  MULTI_ROUND_MULTI_KIND
+  MULTI_ROUND_MULTI_KIND // eg a final loop
   NONTECHNICAL_CONVERSATION
   OTHER
   OUTBOUND_MESSAGE
@@ -540,6 +526,42 @@
   TECHNICAL_OTHER
 }
 
+model JobSearchStep {
+  id        Int      @id @default(autoincrement())
+  createdAt DateTime @default(now())
+  updatedAt DateTime @updatedAt
+
+  date       DateTime
+  kind       JobSearchStepKind
+  notes      String?
+  isPassed   Boolean?
+  isInPerson Boolean
+
+  // Relations
+  jobPost   JobPostForCandidate @relation(fields: [jobPostId], references: [id], onDelete: Cascade)
+  jobPostId Int
+}
+
+model JournalEntry {
+  id        Int      @id @default(autoincrement())
+  createdAt DateTime @default(now())
+  updatedAt DateTime @updatedAt
+
+  content         String           @db.VarChar(500)
+  entryType       JournalEntryType
+  isCareerRelated Boolean          @default(true)
+  isMarkdown      Boolean          @default(false)
+  happiness       Int?
+
+  // Fields for minted entries
+  mintedFromDateRange DateTime[] @default([])
+  mintedFromHashtag   String?
+
+  // Relations
+  user   User @relation(fields: [userId], references: [id], onDelete: Cascade)
+  userId Int
+}
+
 enum JournalEntryType {
   LEARNING
   MINTED
@@ -553,6 +575,19 @@
   DAILY
   WEEKLY
   MONTHLY
+}
+
+model JournalPractice {
+  id        Int      @id @default(autoincrement())
+  createdAt DateTime @default(now())
+  updatedAt DateTime @updatedAt
+
+  name        String
+  description String
+  category    PracticeCategory
+
+  // Relations
+  completions UserJournalPracticeCompletion[]
 }
 
 enum PracticeCategory {
@@ -562,4 +597,17 @@
   TECHNICAL
   PERSUASION
   PERSONAL
+}
+
+model UserJournalPracticeCompletion {
+  id        Int      @id @default(autoincrement())
+  createdAt DateTime @default(now())
+
+  // Relations
+  practice   JournalPractice @relation(fields: [practiceId], references: [id], onDelete: Cascade)
+  practiceId Int
+  user       User            @relation(fields: [userId], references: [id], onDelete: Cascade)
+  userId     Int
+
+  @@unique([practiceId, userId, createdAt])
 }